# -*- coding: utf-8 -*-
"""
Created on Thu Jul 11 14:22:51 2019

@author: michael.wu
"""
import numpy as np
import scipy
import os
# import ot
# import tifffile
import warnings
import imageio
import pickle
import h5py
import matplotlib
matplotlib.use('AGG')
import matplotlib.pyplot as plt
import numpy as np
import cv2
import warnings
from scipy.spatial.distance import cdist
from scipy.optimize import linear_sum_assignment

def frame_matching(f1, f2, int1, int2, dist_cutoff=100, int_eff=1.4):
    """ Matching cells between two frames (LAP)

    Args:
        f1 (list of np.array): cell centroid positions in frame 1
        f2 (list of np.array): cell centroid positions in frame 2
        int1 (list of int): cell sizes in frame 1
        int2 (list of int): cell sizes in frame 2
        dist_cutoff (int, optional): default=100, cutoff threshold, any pairs 
            with larger distance are excluded
        int_eff (float, optional): default=1.4, intensity contribution on cost

    Returns:
        list of tuple: matched cell pairs
        dict: top 5 pairs with highest cost (for quality control)

    """
    f1 = np.array(f1).reshape((-1, 2))
    f2 = np.array(f2).reshape((-1, 2))
    int1 = np.array(int1).reshape((-1, 1))
    int2 = np.array(int2).reshape((-1, 1))

    int_dist_mat = int2.reshape((1, -1)) / int1.reshape((-1, 1))
    int_dist_mat = int_dist_mat + 1/int_dist_mat
    int_dist_mat[np.where(int_dist_mat >= 2.5)] = 20.
    int_dist_mat = int_dist_mat ** int_eff
    int_dist_baseline = np.percentile(int_dist_mat, 10)

    cost_mat = np.ones((len(f1)+len(f2), len(f1)+len(f2))) * (dist_cutoff ** 2 * 10) * int_dist_baseline
    dist_mat = cdist(f1, f2) ** 2
    dist_mat[np.where(dist_mat>=(dist_cutoff**2))] = (dist_cutoff ** 2 * 10)
    cost_mat[:len(f1), :len(f2)] = dist_mat * int_dist_mat

    # Cost of no match placeholder
    for i in range(len(f1)):
        cost_mat[i, i+len(f2)] = 1.05 * (dist_cutoff ** 2) * int_dist_baseline
    for j in range(len(f2)):
        cost_mat[len(f1)+j, j] = 1.05 * (dist_cutoff ** 2) * int_dist_baseline

    cost_mat[len(f1):, len(f2):] = np.transpose(dist_mat)
    links = linear_sum_assignment(cost_mat)
    pairs = []
    costs = []
    for pair in zip(*links):
        if pair[0] < len(f1) and pair[1] < len(f2):
            pairs.append(pair)
            costs.append(cost_mat[pair[0], pair[1]])
    return pairs, {pairs[i]: costs[i] for i in np.argsort(costs)[-5:]}


# def frame_matching_ot(f1, f2, int1, int2, dist_cutoff=50):
#     """ Matching cells between two frames (optimal transport)
#
#     Args:
#         f1 (list of np.array): cell centroid positions in frame 1
#         f2 (list of np.array): cell centroid positions in frame 2
#         int1 (list of int): cell sizes in frame 1
#         int2 (list of int): cell sizes in frame 2
#         dist_cutoff (int, optional): default=100, cutoff threshold, any pairs 
#             with larger distance are excluded
#
#     Returns:
#         np.array: optimal transport matrix
#
#     """
#     dist_mat = cdist(f1, f2) ** 2
#     dist_mat[np.where(dist_mat>=(dist_cutoff**2))] = (dist_cutoff ** 2 * 10)
#     int1 = np.array(int1)/np.sum(int1)
#     int2 = np.array(int2)/np.sum(int2)
#     ot_mat = ot.sinkhorn(int1, int2, dist_mat, 10.)
#     return ot_mat


def trajectory_connection(trajectories,
                          trajectories_positions,
                          intensities_dict,
                          dist_cutoff=100,
                          only_gap=True):
    """ Model gap, split and merge

    Implementation of methods in:
        "Robust single-particle tracking in live-cell time-lapse sequences"

    Args:
        trajectories (list): list of trajectories (dict of t_point: cell_id)
        trajectories_positions (list): list of trajectory positions (dict of 
            t_point: cell center position)
        intensities_dict (dict): dict of cell sizes in each frame
        dist_cutoff (int, optional): default=100, cutoff threshold, any pairs 
            with larger distance are excluded
        only_gap (bool, optional): if True, only model trajectory gaps
            currently only support gaps
            TODO: add in trajectory merge/split

    Returns:
        list of dict: list of trajectories (dict of t_point: cell ID)

    """
    starts = [min(t.keys()) for t in trajectories_positions]
    ends = [max(t.keys()) for t in trajectories_positions]

    cost_mat_d1 = len(trajectories_positions)
    if not only_gap:
        cost_mat_d2 = sum(len(t) for t in trajectories_positions)
    cost_mat_d3 = len(trajectories_positions)

    # Upper left: gap connection
    cost_mat_upper_left = np.ones((cost_mat_d1, cost_mat_d1)) * (dist_cutoff ** 2 * 10)
    positions_x = [trajectories_positions[i][end] for i, end in enumerate(ends)]
    positions_y = [trajectories_positions[j][start] for j, start in enumerate(starts)]
    dist_mat = cdist(positions_x, positions_y) ** 2

    mask_mat = ((np.array(starts).reshape((1, -1)) - np.array(ends).reshape((-1, 1))) == 2)*1 + \
               ((np.array(starts).reshape((1, -1)) - np.array(ends).reshape((-1, 1))) == 3)*4 # Allow gap up to 3 time intervals
    mask_mat[np.where(dist_mat>=(dist_cutoff**2))] = 0
    cost_mat_upper_left = mask_mat * dist_mat + (1 - np.sign(mask_mat)) * cost_mat_upper_left

    if not only_gap:
        # Upper middle: merge
        cost_mat_upper_middle = np.ones((cost_mat_d1, cost_mat_d2)) * (dist_cutoff ** 2 * 10)
        positions_x = [trajectories_positions[i][end] for i, end in enumerate(ends)]
        positions_y = [[t[t_point] for t_point in   sorted(t.keys())] for t in trajectories_positions]
        positions_y = np.concatenate(positions_y)
        dist_mat = cdist(positions_x, positions_y) ** 2

        strength_x = np.array([intensities_dict[end][trajectories[i][end]] for i, end in enumerate(ends)]).reshape((-1, 1)).astype(float)
        strength_y = [[intensities_dict[t_point][t[t_point]] for t_point in sorted(t.keys())] for t in trajectories]
        strength_y = np.concatenate(strength_y).reshape((1, -1)).astype(float)
        strength_y_tminus1 = [[np.max(strength_y)*2] + [intensities_dict[t_point][t[t_point]] for t_point in sorted(t.keys())[:-1]] for t in trajectories]
        strength_y_tminus1 = np.concatenate(strength_y_tminus1).reshape((1, -1)).astype(float)
        ratio_mat = np.clip(strength_y/(strength_x + strength_y_tminus1), 0.3, 3.)
        ratio_mat = (ratio_mat > 1.) * ratio_mat + (ratio_mat <= 1.) * (ratio_mat ** -2)

        join_points = np.concatenate([sorted(t.keys()) for t in trajectories])
        mask_mat = ((np.array(join_points).reshape((1, -1)) - np.array(ends).reshape((-1, 1))) == 1)*1
        mask_mat[np.where((dist_mat * ratio_mat)>=(dist_cutoff**2))] = 0
        cost_mat_upper_middle = mask_mat * dist_mat * ratio_mat + (1 - np.sign(mask_mat)) * cost_mat_upper_middle

        # Middle left: split
        cost_mat_middle_left = np.ones((cost_mat_d2, cost_mat_d1)) * (dist_cutoff ** 2 * 10)
        positions_x = [[t[t_point] for t_point in sorted(t.keys())] for t in trajectories_positions]
        positions_x = np.concatenate(positions_x)
        positions_y = [trajectories_positions[j][start] for j, start in enumerate(starts)]
        dist_mat = cdist(positions_x, positions_y) ** 2

        strength_x = [[intensities_dict[t_point][t[t_point]] for t_point in sorted(t.keys())] for t in trajectories]
        strength_x = np.concatenate(strength_x).reshape((-1, 1)).astype(float)
        strength_x_tplus1 = [[intensities_dict[t_point][t[t_point]] for t_point in sorted(t.keys())[1:]] + [0.] for t in trajectories]
        strength_x_tplus1 = np.concatenate(strength_x_tplus1).reshape((-1, 1)).astype(float)
        strength_y = np.array([intensities_dict[start][trajectories[j][start]] for j, start in enumerate(starts)]).reshape((1, -1)).astype(float)
        ratio_mat = np.clip(strength_x/(strength_x_tplus1 + strength_y), 0.3, 3.)
        ratio_mat = (ratio_mat > 1.) * ratio_mat + (ratio_mat <= 1.) * (ratio_mat ** -2)

        join_points = np.concatenate([sorted(t.keys()) for t in trajectories])
        mask_mat = ((np.array(starts).reshape((1, -1)) - np.array(join_points).reshape((-1, 1))) == 1)*1
        mask_mat[np.where((dist_mat * ratio_mat)>=(dist_cutoff**2))] = 0
        cost_mat_middle_left = mask_mat * dist_mat * ratio_mat + (1 - np.sign(mask_mat)) * cost_mat_middle_left

        # Middle right: split alternative
        cost_mat_middle_right = np.ones((cost_mat_d2, cost_mat_d3)) * (dist_cutoff ** 2 * 10)
        begin_ind = 0
        for i, t in enumerate(trajectories_positions):
            aver_movement = np.array([t[t_point] for t_point in sorted(t.keys())])
            aver_movement = ((aver_movement[1:] - aver_movement[:-1])**2).sum(1).mean()

            t_inds = trajectories[i]
            strength_x = [intensities_dict[t_point][t_inds[t_point]] for t_point in sorted(t_inds.keys())]
            strength_x_tplus1 = strength_x[1:] + [strength_x[-1]]
            ratio = np.array(strength_x).astype(float)/np.array(strength_x_tplus1).astype(float)
            ratio = (ratio > 1) * ratio + (ratio <= 1) * (ratio ** -2)

            filling = np.clip(aver_movement * ratio, 0, (dist_cutoff ** 2 * 10))
            cost_mat_middle_right[begin_ind:(begin_ind + len(t)), i] = filling
            begin_ind += len(t)

        # Lower middle: merge alternative
        cost_mat_lower_middle = np.ones((cost_mat_d3, cost_mat_d2)) * (dist_cutoff ** 2 * 10)
        begin_ind = 0
        for i, t in enumerate(trajectories_positions):
            aver_movement = np.array([t[t_point] for t_point in sorted(t.keys())])
            aver_movement = ((aver_movement[1:] - aver_movement[:-1])**2).sum(1).mean()

            t_inds = trajectories[i]
            strength_x = [intensities_dict[t_point][t_inds[t_point]] for t_point in sorted(t_inds.keys())]
            strength_x_tminus1 = [strength_x[0]] + strength_x[:-1]

            ratio = np.array(strength_x).astype(float)/np.array(strength_x_tminus1).astype(float)
            ratio = (ratio > 1) * ratio + (ratio <= 1) * (ratio ** -2)

            filling = np.clip(aver_movement * ratio, 0, (dist_cutoff ** 2 * 10))
            cost_mat_lower_middle[i, begin_ind:(begin_ind + len(t))] = filling
            begin_ind += len(t)

        cost_mat_middle_middle = np.ones((cost_mat_d2, cost_mat_d2)) * (dist_cutoff ** 2 * 10)

    # Upper right: normal termination
    cost_mat_upper_right = np.ones((cost_mat_d1, cost_mat_d3)) * (dist_cutoff ** 2 * 10)
    if only_gap:
        diagonal_assignment = cost_mat_upper_left[np.where(cost_mat_upper_left < np.max(cost_mat_upper_left))]
    else:
        diagonal_assignment = np.concatenate([cost_mat_upper_left[np.where(cost_mat_upper_left < np.max(cost_mat_upper_left))],
                                              cost_mat_upper_middle[np.where(cost_mat_upper_middle < np.max(cost_mat_upper_middle))]])
    if len(diagonal_assignment) > 0:
        diagonal_assignment = np.percentile(diagonal_assignment, 90)
    else:
        # In cases when upper left mat is all invalid
        diagonal_assignment = np.max(cost_mat_upper_left) * 0.9
    np.fill_diagonal(cost_mat_upper_right, diagonal_assignment)

    # Lower left: normal initialization
    cost_mat_lower_left = np.ones((cost_mat_d3, cost_mat_d1)) * (dist_cutoff ** 2 * 10)
    if only_gap:
        diagonal_assignment = cost_mat_upper_left[np.where(cost_mat_upper_left < np.max(cost_mat_upper_left))]
    else:
        diagonal_assignment = np.concatenate([cost_mat_upper_left[np.where(cost_mat_upper_left < np.max(cost_mat_upper_left))],
                                              cost_mat_middle_left[np.where(cost_mat_middle_left < np.max(cost_mat_middle_left))]])
    if len(diagonal_assignment) > 0:
        diagonal_assignment = np.percentile(diagonal_assignment, 90)
    else:
        # In cases when upper left mat is all invalid
        diagonal_assignment = np.max(cost_mat_upper_left) * 0.9
    np.fill_diagonal(cost_mat_lower_left, diagonal_assignment)

    # Lower right: transpose of upper left
    cost_mat_lower_right = np.transpose(cost_mat_upper_left)


    if only_gap:
        cost_mat = np.concatenate(
            [np.concatenate([cost_mat_upper_left, cost_mat_upper_right], 1),
             np.concatenate([cost_mat_lower_left, cost_mat_lower_right], 1)], 0)
        links = linear_sum_assignment(cost_mat)

        connection_maps = {}
        for pair in zip(*links):
            if pair[0] < cost_mat_d1 and pair[1] < cost_mat_d1:
                assert pair[1] > pair[0]
                connection_maps[pair[0]] = pair[1]

        connected = []
        involved = set()
        for i in range(len(trajectories)):
            if i in involved:
                continue
            else:
                con = [i]
                involved.add(i)
                start = i
                while i in connection_maps:
                    con.append(connection_maps[i])
                    involved.add(connection_maps[i])
                    i = connection_maps[i]
                connected.append(con)
        new_trajectories = []
        for con in connected:
            t = trajectories[con[0]]
            for c in con[1:]:
                t.update(trajectories[c])
            new_trajectories.append(t)
        return new_trajectories
    else:
        cost_mat = np.concatenate(
            [np.concatenate([cost_mat_upper_left, cost_mat_upper_middle, cost_mat_upper_right], 1),
             np.concatenate([cost_mat_middle_left, cost_mat_middle_middle, cost_mat_middle_right], 1),
             np.concatenate([cost_mat_lower_left, cost_mat_lower_middle, cost_mat_lower_right], 1)], 0)
        # TODO: finish the merge/split process


def generate_trajectories(matchings, positions_dict, intensities_dict):
    """ Generate trajectories based on frame-to-frame matchings

    Args:
        matchings (dict): dict of frame-to-frame matching
        positions_dict (dict): dict of cell positions in each frame
        intensities_dict (dict): dict of cell sizes in each frame

    Returns:
        list of dict: list of trajectories (dict of t_point: cell ID)
        list of dict: list of trajectory positions (dict of t_point: cell 
              center position)
    
    """
    # Initial pass of trajectory connection, connect based on `matchings`
    trajectories = []
    for t_point in sorted(matchings.keys()):
      pairs = matchings[t_point]
      for pair in pairs:
        for t in trajectories:
          if t_point in t and t[t_point] == pair[0]:
            t[t_point+1] = pair[1]
            break
        else:
          trajectories.append({t_point:pair[0], t_point+1:pair[1]})
    trajectories_positions = [{t_point: positions_dict[t_point][t[t_point]] for t_point in t} for t in trajectories]
    # Second pass: connect gap, account for cell merging/splitting (TODO)
    trajectories = trajectory_connection(trajectories, trajectories_positions, intensities_dict, dist_cutoff=100., only_gap=True)
    # Only select long trajectories
    trajectories = [t for t in trajectories if len(t) > 10]
    trajectories_positions = [{t_point: positions_dict[t_point][t[t_point]] for t_point in t} for t in trajectories]
    return trajectories, trajectories_positions


def save_traj_bbox(trajectory, trajectory_positions, image_stack, path):
    """ Save trajectory as gif

    Trajectory will be saved as a gif of the full field of view, target cell
    will be marked with a red bounding box

    Args:
        trajectory (dict): dict of t_point: cell ID
        trajectory_positions (dict): dict of t_point: cell center position
        image_stack (np.array): stack of raw data
        path (str): path for saving images

    """
    output_images = np.zeros((len(trajectory), 512, 512))
    for i, k in enumerate(sorted(trajectory.keys())):
        output_images[i] = cv2.resize(image_stack[k, :, :, 0], (512, 512))
    output_images = np.stack([output_images] * 3, 3)
    
    output_images = output_images / 65535.

    for i, k in enumerate(sorted(trajectory.keys())):
        box_center = trajectory_positions[k] / (2048/512)
        box_range = [(max(box_center[0] - 16., 0), min(box_center[0] + 16., 512)),
                     (max(box_center[1] - 16., 0), min(box_center[1] + 16., 512))]
        
        # Left edge
        x = box_range[0][0]
        x_ = (int(max(x - 1., 0)), int(min(x + 1., 512)))
        output_images[i, x_[0]:x_[1], int(box_range[1][0]):int(box_range[1][1])] = np.array([1., 0., 0.]).reshape((1, 1, 3))
        # Right edge
        x = box_range[0][1]
        x_ = (int(max(x - 1., 0)), int(min(x + 1., 512)))
        output_images[i, x_[0]:x_[1], int(box_range[1][0]):int(box_range[1][1])] = np.array([1., 0., 0.]).reshape((1, 1, 3))
        # Top edge
        y = box_range[1][0]
        y_ = (int(max(y - 1., 0)), int(min(y + 1., 512)))
        output_images[i, int(box_range[0][0]):int(box_range[0][1]), y_[0]:y_[1]] = np.array([1., 0., 0.]).reshape((1, 1, 3))
        # Bottom edge
        y = box_range[1][1]
        y_ = (int(max(y - 1., 0)), int(min(y + 1., 512)))
        output_images[i, int(box_range[0][0]):int(box_range[0][1]), y_[0]:y_[1]] = np.array([1., 0., 0.]).reshape((1, 1, 3))
    # tifffile.imwrite(path, (output_images*255).astype('uint8'))
    imageio.mimwrite(path, (output_images*255).astype('uint8'))
    return


def process_site_build_trajectory(site_supp_files_folder, **kwargs):
    """ Wrapper method for assembling and building trajectories

    This function requires supplementary data generated by 
    `process_site_instance_segmentation`. Trajectories will be generated by 
    matching cells in adjacent frames and connect pairs of cells through time.

    Results will be saved to the supplementary data folder as:
        "cell_traj.pkl": list of trajectories and list of trajectory positions
            trajectories are dict of t_point: cell ID
            trajectory positions are dict of t_point: cell center position

    Args:
        site_supp_files_folder (str): path to the folder where supplementary 
            files will be saved

    """
    print(f"\tloading cell_positions {os.path.join(site_supp_files_folder, 'cell_positions.pkl')}")
    cell_positions = pickle.load(open(os.path.join(site_supp_files_folder, 'cell_positions.pkl'), 'rb'))

    print(f"\tloading cell pixel assignments {os.path.join(site_supp_files_folder, 'cell_pixel_assignments.pkl')}")
    cell_pixel_assignments = pickle.load(open(os.path.join(site_supp_files_folder, 'cell_pixel_assignments.pkl'), 'rb'))

    t_points = sorted(cell_positions.keys())
    assert np.allclose(np.array(t_points)[1:] - 1, np.array(t_points)[:-1])

    # Mapping to centroid positions
    cell_positions_dict = {k: dict(cell_positions[k][0] + cell_positions[k][1] + cell_positions[k][2]) for k in cell_positions}
    # Mapping to size of segmentation
    cell_size_dict = {}
    for t_point in t_points:
        positions, positions_labels = cell_pixel_assignments[t_point]
        mg_cells, non_mg_cells, other_cells = cell_positions[t_point]
        all_cells = mg_cells + non_mg_cells + other_cells
        cell_size_d = dict(zip(*np.unique(positions_labels, return_counts=True)))
        cell_size_d = {id: cell_size_d[id] for id, position in all_cells}
        cell_size_dict[t_point] = cell_size_d

    # Generate Frame-frame matching
    cell_matchings = {}
    # TODO: save top cost pairs
    pairs_to_be_checked = {}
    try:
        for t_point in t_points[:-1]:
            ids1 = sorted(cell_positions_dict[t_point].keys())
            ids2 = sorted(cell_positions_dict[t_point+1].keys())
            f1 = [cell_positions_dict[t_point][i] for i in ids1]
            f2 = [cell_positions_dict[t_point+1][i] for i in ids2]
            int1 = [cell_size_dict[t_point][i] for i in ids1]
            int2 = [cell_size_dict[t_point+1][i] for i in ids2]
            pairs, top_cost_pairs = frame_matching(f1, f2, int1, int2, dist_cutoff=100)
<<<<<<< HEAD
            for p in top_cost_pairs:
                pairs_to_be_checked[('%d_%d' % (t_point, ids1[p[0]]), '%d_%d' % (t_point+1, ids2[p[1]]))] = top_cost_pairs[p]
            cell_matchings[t_point] = [(ids1[p1], ids2[p2]) for p1, p2 in pairs]

        # Connect to trajectories
        cell_trajectories, cell_trajectories_positions = generate_trajectories(cell_matchings, cell_positions_dict, cell_size_dict)
    except IndexError as e:
        cell_trajectories = cell_trajectories_positions = []
        warnings.warn('No trajectory is generated due to the following error: {}'.format(e))
=======
            if len(ids1) == 0 or len(ids2) == 0:
                cell_matchings[t_point] = []
            else:
                pairs, top_cost_pairs = frame_matching(f1, f2, int1, int2, dist_cutoff=100)
                for p in top_cost_pairs:
                    pairs_to_be_checked[('%d_%d' % (t_point, ids1[p[0]]), '%d_%d' % (t_point+1, ids2[p[1]]))] = top_cost_pairs[p]
                cell_matchings[t_point] = [(ids1[p1], ids2[p2]) for p1, p2 in pairs]
        # Connect to trajectories
        cell_trajectories, cell_trajectories_positions = generate_trajectories(cell_matchings, cell_positions_dict, cell_size_dict)
    except Exception as e:
        cell_trajectories = cell_trajectories_positions = []
        warnings.warn('No trajectory is generated due to the following error: {}'.format(e))
      
>>>>>>> e8dfa89f
    with open(os.path.join(site_supp_files_folder, 'cell_traj.pkl'), 'wb') as f:
        print(f"\tsaving cell_traj {os.path.join(site_supp_files_folder, 'cell_traj.pkl')}")
        pickle.dump([cell_trajectories, cell_trajectories_positions], f)
    return


def process_well_generate_trajectory_relations(fs, 
                                               sites, 
                                               well_supp_files_folder,
                                               **kwargs):
    """ Find pair relations (adjacent frame, same trajectory) in static patches
    Results will be saved under `raw_folder`
    
    Args:
        fs (list of str): all individual cell patch names
        sites (list of str): sites (from the same well)
        well_supp_files_folder (str): path to save supplementary data
    """

    assert len(set(s[:2] for s in sites)) == 1 # Sites should all come from the same well
    relations = {}

    def patch_name_to_tuple(f):
        f = [seg for seg in f.split('/') if len(seg) > 0]
        site_name = f[-2]
        assert site_name in sites
        t_point = int(f[-1].split('_')[0])
        cell_id = int(f[-1].split('_')[1].split('.')[0])
        return (site_name, t_point, cell_id)
    patch_id_mapping = {patch_name_to_tuple(f): i for i, f in enumerate(fs)}

    for site in sites:
        print('site:', site)
        trajectories = pickle.load(open(os.path.join(well_supp_files_folder, 
                                                     site, 
                                                     "cell_traj.pkl"), 'rb'))[0]
        for trajectory in trajectories:
            t_ids = sorted(trajectory.keys())
            patch_ids = []
            for t_idx in t_ids:
                # get reference patch ID
                assert (site, t_idx, trajectory[t_idx]) in patch_id_mapping, "Cannot find /%s/%d_%d" % (site, t_idx, trajectory[t_idx])
                ref_patch_id = patch_id_mapping[(site, t_idx, trajectory[t_idx])]
                patch_ids.append(ref_patch_id)
                # Adjacent frames
                if t_idx - 1 in t_ids:
                    adj_patch_id = patch_id_mapping[(site, t_idx - 1, trajectory[t_idx - 1])]
                    relations[(ref_patch_id, adj_patch_id)] = 2
                if t_idx + 1 in t_ids:
                    adj_patch_id = patch_id_mapping[(site, t_idx + 1, trajectory[t_idx + 1])]
                    relations[(ref_patch_id, adj_patch_id)] = 2
    
            # Same trajectory
            for i in patch_ids:
                for j in patch_ids:
                    if not (i, j) in relations:
                        relations[(i, j)] = 1

    return relations<|MERGE_RESOLUTION|>--- conflicted
+++ resolved
@@ -18,7 +18,6 @@
 import matplotlib.pyplot as plt
 import numpy as np
 import cv2
-import warnings
 from scipy.spatial.distance import cdist
 from scipy.optimize import linear_sum_assignment
 
@@ -421,17 +420,6 @@
             int1 = [cell_size_dict[t_point][i] for i in ids1]
             int2 = [cell_size_dict[t_point+1][i] for i in ids2]
             pairs, top_cost_pairs = frame_matching(f1, f2, int1, int2, dist_cutoff=100)
-<<<<<<< HEAD
-            for p in top_cost_pairs:
-                pairs_to_be_checked[('%d_%d' % (t_point, ids1[p[0]]), '%d_%d' % (t_point+1, ids2[p[1]]))] = top_cost_pairs[p]
-            cell_matchings[t_point] = [(ids1[p1], ids2[p2]) for p1, p2 in pairs]
-
-        # Connect to trajectories
-        cell_trajectories, cell_trajectories_positions = generate_trajectories(cell_matchings, cell_positions_dict, cell_size_dict)
-    except IndexError as e:
-        cell_trajectories = cell_trajectories_positions = []
-        warnings.warn('No trajectory is generated due to the following error: {}'.format(e))
-=======
             if len(ids1) == 0 or len(ids2) == 0:
                 cell_matchings[t_point] = []
             else:
@@ -444,21 +432,20 @@
     except Exception as e:
         cell_trajectories = cell_trajectories_positions = []
         warnings.warn('No trajectory is generated due to the following error: {}'.format(e))
-      
->>>>>>> e8dfa89f
+
     with open(os.path.join(site_supp_files_folder, 'cell_traj.pkl'), 'wb') as f:
         print(f"\tsaving cell_traj {os.path.join(site_supp_files_folder, 'cell_traj.pkl')}")
         pickle.dump([cell_trajectories, cell_trajectories_positions], f)
     return
 
 
-def process_well_generate_trajectory_relations(fs, 
-                                               sites, 
+def process_well_generate_trajectory_relations(fs,
+                                               sites,
                                                well_supp_files_folder,
                                                **kwargs):
     """ Find pair relations (adjacent frame, same trajectory) in static patches
     Results will be saved under `raw_folder`
-    
+
     Args:
         fs (list of str): all individual cell patch names
         sites (list of str): sites (from the same well)
@@ -479,8 +466,8 @@
 
     for site in sites:
         print('site:', site)
-        trajectories = pickle.load(open(os.path.join(well_supp_files_folder, 
-                                                     site, 
+        trajectories = pickle.load(open(os.path.join(well_supp_files_folder,
+                                                     site,
                                                      "cell_traj.pkl"), 'rb'))[0]
         for trajectory in trajectories:
             t_ids = sorted(trajectory.keys())
@@ -497,7 +484,7 @@
                 if t_idx + 1 in t_ids:
                     adj_patch_id = patch_id_mapping[(site, t_idx + 1, trajectory[t_idx + 1])]
                     relations[(ref_patch_id, adj_patch_id)] = 2
-    
+
             # Same trajectory
             for i in patch_ids:
                 for j in patch_ids:
