#!/usr/bin/env python3
# -*- coding: utf-8 -*-
"""
Created on Wed Jun 26 15:43:41 2019

@author: zqwu
"""

import cv2
import numpy as np
import os
<<<<<<< HEAD
=======
import pickle
>>>>>>> e8dfa89f
import matplotlib

matplotlib.use('AGG')
import matplotlib.pyplot as plt
from scipy.signal import convolve2d
from .instance_clustering import within_range

""" Functions for extracting single cells from static frames """

def cv2_fn_wrapper(cv2_fn, mat, *args, **kwargs):
    """" A wrapper for cv2 functions
    
    Data in channel first format are adjusted to channel last format for 
    cv2 functions
    """
    
    mat_shape = mat.shape
    x_size = mat_shape[-2]
    y_size = mat_shape[-1]
    _mat = mat.reshape((-1, x_size, y_size)).transpose((1, 2, 0))
    _output = cv2_fn(_mat, *args, **kwargs)
    _x_size = _output.shape[0]
    _y_size = _output.shape[1]
    output_shape = tuple(list(mat_shape[:-2]) + [_x_size, _y_size])
    output = _output.transpose((2, 0, 1)).reshape(output_shape)
    return output


def select_window(mat, window, padding=0., skip_boundary=False):
    """ Extract submatrix

    Submatrix of `window` will be extracted from `mat`,
    negative boundaries are allowed (padded)
    
    Args:
        mat (np.array): target matrix, size should be (c, z(1), x(2048), y(2048))
            TODO: size is hardcoded now
        window (tuple): area-of-interest for submatrix, ((int, int), (int, int))
            in the form of ((x_low, x_up), (y_low, y_up))
        padding (float, optional): padding value for negative boundaries
        skip_boundary (bool, optional): if to skip patches whose edges exceed
            the image size (do not pad)

    Returns:
        np.array: submatrix-of-interest
    
    """
<<<<<<< HEAD
    if padding is None and ((window[0][0] < 0) or
                            (window[1][0] < 0) or
                            (window[0][1] > 2048) or
                            (window[1][1] > 2048)):
        return None

=======
    n_channels, n_z, x_full_size, y_full_size = mat.shape
    if skip_boundary and ((window[0][0] < 0) or
                          (window[1][0] < 0) or
                          (window[0][1] > x_full_size) or
                          (window[1][1] > y_full_size)):
        return None
    
>>>>>>> e8dfa89f
    if window[0][0] < 0:
        output_mat = np.concatenate([padding * np.ones_like(mat[:, :, window[0][0]:]), 
                                     mat[:, :, :window[0][1]]], 2)
    elif window[0][1] > x_full_size:
        output_mat = np.concatenate([mat[:, :, window[0][0]:], 
                                     padding * np.ones_like(mat[:, :, :(window[0][1] - x_full_size)])], 2)
    else:
        output_mat = mat[:, :, window[0][0]:window[0][1]]

    if window[1][0] < 0:
        output_mat = np.concatenate([padding * np.ones_like(output_mat[..., window[1][0]:]), 
                                     output_mat[..., :window[1][1]]], 3)
    elif window[1][1] > y_full_size:
        output_mat = np.concatenate([output_mat[..., window[1][0]:], 
                                     padding * np.ones_like(output_mat[..., :(window[1][1] - y_full_size)])], 3)
    else:
        output_mat = output_mat[..., window[1][0]:window[1][1]]
    return output_mat

<<<<<<< HEAD
def within_range(r, pos):
    """ Check if a given position is in window

    Args:
        r (tuple): window, ((int, int), (int, int)) in the form of 
            ((x_low, x_up), (y_low, y_up))
        pos (tuple): (int, int) in the form of (x, y)

    Returns:
        bool: True if `pos` is in `r`, False otherwise

    """
    if pos[0] >= r[0][1] or pos[0] < r[0][0]:
        return False
    if pos[1] >= r[1][1] or pos[1] < r[1][0]:
        return False
    return True

=======
>>>>>>> e8dfa89f

# filter 1 is for the masking of surrounding cells
size1 = 11
filter1 = np.zeros((size1, size1), dtype=int)
for i in range(size1):
    for j in range(size1):
        if np.sqrt((i-size1//2)**2 + (j-size1//2)**2) <= size1//2:
            filter1[i, j] = 1

# filter 2 is for (un-)masking of center cell
size2 = 21 # any pixel within a distance of 21 to center cell will not be masked
filter2 = np.zeros((size2, size2), dtype=int)
for i in range(size2):
    for j in range(size2):
        if np.sqrt((i-size2//2)**2 + (j-size2//2)**2) < size2//2:
            filter2[i, j] = 1


def generate_mask(positions, positions_labels, cell_id, window, window_segmentation):
    """ Generate mask matrix for surrounding cells

    Args:
        positions (np.array): array of x, y coordinates, size (N, 2)
        positions_labels (np.array): cell IDs of each pixel, size (N,)
        cell_id (int): target cell ID
        window (tuple): window centered around the target cell, 
            ((int, int), (int, int)) in the form of 
            ((x_low, x_up), (y_low, y_up))
        window_segmentation (np.array): pixel-level semantic segmentation in 
            the window area, size (n_classes, z(1), window_x, window_y)

    Returns:
        np.array: remove mask (1s will be filled by median)
        np.array: target mask
        np.array: enlarged target mask

    """
    x_size = window[0][1] - window[0][0]
    y_size = window[1][1] - window[1][0]
    remove_mask = np.zeros((x_size, y_size), dtype=int)
    target_mask = np.zeros((x_size, y_size), dtype=int)

    for i, p in enumerate(positions):
        if not within_range(window, p):
            continue
        if positions_labels[i] != cell_id and positions_labels[i] >= 0:
            # pixels belonging to other cells
            remove_mask[p[0] - window[0][0], p[1] - window[1][0]] = 1
        if positions_labels[i] == cell_id:
            # pixels belonging to target cell
            target_mask[p[0] - window[0][0], p[1] - window[1][0]] = 1

    remove_mask = np.sign(convolve2d(remove_mask, filter1, mode='same'))
    target_mask2 = np.sign(convolve2d(target_mask, filter2, mode='same'))
    # Target mask override remove mask
    remove_mask = ((remove_mask - target_mask2) > 0) * 1
    # Add negative boundary paddings
<<<<<<< HEAD
    remove_mask[np.where(window_segmentation[:, :, 0] == -1)] = 1
    return remove_mask.reshape((x_size, y_size, 1)), \
        target_mask.reshape((x_size, y_size, 1)), \
        target_mask2.reshape((x_size, y_size, 1))

def check_segmentation_dim(segmentation):
    """ Check segmentation mask dimension. Add a background channel if n(channels)==1
    Args:
        segmentation: (np.array): segmentation mask for the frame

    Returns:

    """
    segmentation = np.squeeze(segmentation)
    # binary segmentation has only foreground channel, add background channel
    if segmentation.ndim == 2:
        segmentation = np.stack([1 - segmentation, segmentation], axis=-1)
    # assueming the first channel to be background for multi-class segmentation
    elif segmentation.ndim == 3:
        pass
    else:
        raise ValueError('segmentation mask can only be 2 or 3 dimension, not {}'.
                         format(segmentation.ndim))
    return segmentation


def get_cell_rect_angle(tm):
    """ Calculate the rotation angle for long axis alignment

    Args:
        tm (np.array): target mask

    Returns:
        float: long axis angle

    """
    contours, _ = cv2.findContours(tm.astype('uint8'), 1, 2)
    areas = [cv2.contourArea(cnt) for cnt in contours]
    rect = cv2.minAreaRect(contours[np.argmax(areas)])
    w, h = rect[1]
    ang = rect[2]
    if w < h:
        ang = ang - 90
    return ang


def process_site_extract_patches(site_path,
                                 site_segmentation_path, 
                                 site_supp_files_folder,
                                 window_size=256,
                                 save_fig=False):
=======
    remove_mask[np.where(window_segmentation[0, 0] == -1)] = 1
    return remove_mask.reshape((x_size, y_size)), \
        target_mask.reshape((x_size, y_size)), \
        target_mask2.reshape((x_size, y_size))


               
def process_site_extract_patches(site_path, 
                                 site_segmentation_path, 
                                 site_supp_files_folder,
                                 window_size=256,
                                 save_fig=False,
                                 reload=True,
                                 skip_boundary=False,
                                 **kwargs):
>>>>>>> e8dfa89f
    """ Wrapper method for patch extraction

    Supplementary files generated by `process_site_instance_segmentation` will
    be loaded for each site, then individual cells from static frames will be
    extracted and saved.

    Results will be saved in supplementary data folder, including:
        "stacks_*.pkl": single cell patches for each time slice

    Args:
        site_path (str): path to image stack (.npy)
        site_segmentation_path (str): path to semantic segmentation stack (.npy)
        site_supp_files_folder (str): path to the folder where supplementary 
            files will be saved
        window_size (int, optional): default=256, x, y size of the patch
        save_fig (bool, optional): if to save extracted patches (with 
            segmentation mask)
        reload (bool, optional): if to load existing stack dat files
        skip_boundary (bool, optional): if to skip patches whose edges exceed
            the image size (do not pad)

    """

    # Load data
    image_stack = np.load(site_path)
    segmentation_stack = np.load(site_segmentation_path)
    with open(os.path.join(site_supp_files_folder, 'cell_positions.pkl'), 'rb') as f:
        cell_positions = pickle.load(f)
    with open(os.path.join(site_supp_files_folder, 'cell_pixel_assignments.pkl'), 'rb') as f:
        cell_pixel_assignments = pickle.load(f)

<<<<<<< HEAD
    for t_point in range(image_stack.shape[0]):
        site_data = {}
        print("\tWriting time %d" % t_point)
        raw_image = image_stack[t_point]
        cell_segmentation = segmentation_stack[t_point]
        cell_segmentation = check_segmentation_dim(cell_segmentation)
        positions, positions_labels = cell_pixel_assignments[t_point]
        mg_cells, non_mg_cells, other_cells = cell_positions[t_point]
        all_cells = mg_cells + non_mg_cells + other_cells
        # Define fillings for the masked pixels in this slice
        background_pool = raw_image[np.where(cell_segmentation[:, :, 0] > 0.9)]
        background_pool = np.median(background_pool, 0)
        background_filling = np.ones((window_size, window_size, 1)) * background_pool.reshape((1, 1, -1))
        cells_to_keep = []
=======
    n_frames, n_channels, n_z, x_full_size, y_full_size = image_stack.shape
    for t_point in range(n_frames):
        stack_dat_path = os.path.join(site_supp_files_folder, 'stacks_%d.pkl' % t_point)
        if reload and os.path.exists(stack_dat_path):
            try:
                site_data = pickle.load(open(stack_dat_path, 'rb'))
                continue
            except Exception as e:
                print(e)
                site_data = {}
        else:
            site_data = {}
        print("\tWriting time %d" % t_point)
        raw_image = image_stack[t_point]
        cell_segmentation = segmentation_stack[t_point]
        positions, positions_labels = cell_pixel_assignments[t_point]
        mg_cells, non_mg_cells, other_cells = cell_positions[t_point]
        all_cells = mg_cells + non_mg_cells + other_cells

        # Define fillings for the masked pixels in this slice
        background_positions = np.where(cell_segmentation[0] > 0.9)
        background_pool = np.array([np.median(raw_image[i][background_positions]) for i in range(n_channels)])
        background_filling = np.ones((n_channels, n_z, window_size, window_size)) * background_pool.reshape((n_channels, 1, 1, 1))

>>>>>>> e8dfa89f
        # Save all cells in this step, filtering will be performed during analysis
        for cell_id, cell_position in all_cells:
            cell_name = os.path.join(site_supp_files_folder, '%d_%d.h5' % (t_point, cell_id))
            if cell_name in site_data:
                continue
            # Define window based on cell center and extract mask
            window = [(cell_position[0]-window_size//2, cell_position[0]+window_size//2),
                      (cell_position[1]-window_size//2, cell_position[1]+window_size//2)]
<<<<<<< HEAD
            # window_segmentation = select_window(cell_segmentation, window, padding=-1)
            window_segmentation = select_window(cell_segmentation, window, padding=None)
            if window_segmentation is None:
                continue
            # only keep the cells that has patches
            cells_to_keep.append(cell_id)
=======
            window_segmentation = select_window(cell_segmentation, 
                                                window, 
                                                padding=-1, 
                                                skip_boundary=skip_boundary)
            if window_segmentation is None:
                continue
>>>>>>> e8dfa89f
            remove_mask, tm, tm2 = generate_mask(positions, 
                                                 positions_labels, 
                                                 cell_id, 
                                                 window, 
                                                 window_segmentation)
            
            # Reshape (x, y) to (c, z, x, y)
            remove_mask = np.expand_dims(np.stack([remove_mask] * n_z, 0), 0)
            tm = np.expand_dims(np.stack([tm] * n_z, 0), 0)
            tm2 = np.expand_dims(np.stack([tm2] * n_z, 0), 0)
            
            # Select submatrix from the whole slice
<<<<<<< HEAD
            # output_mat = select_window(raw_image, window, padding=0)
            output_mat = select_window(raw_image, window, padding=None)
            masked_output_mat = output_mat * (1 - remove_mask) + background_filling * remove_mask
            # To prevent backward compatibility issue cast to int64 and float 64 respectively
            # TODO: solve compatibility issue here
            output_mat = np.concatenate([output_mat, tm, tm2], 2).astype('int64')
            masked_output_mat = np.concatenate([masked_output_mat, tm, tm2], 2).astype('float64')
            site_data[cell_name] = {"mat": output_mat, "masked_mat": masked_output_mat}
            if save_fig:
                im_phase = output_mat[:, :, 0]
                im_phase_masked = masked_output_mat[:, :, 0]
                # replace zero-padding with min for display
                im_phase[im_phase == 0] = np.nanmin(im_phase[im_phase != 0])
                im_phase_masked[im_phase_masked == 0] = np.nanmin(im_phase_masked[im_phase_masked != 0])
                im_phase = im_adjust(im_phase)
                im_phase_masked = im_adjust(im_phase_masked)
                n_rows = 2
                n_cols = 2
                fig, ax = plt.subplots(n_rows, n_cols, squeeze=False)
                ax = ax.flatten()
                fig.set_size_inches((15, 5 * n_rows))
                axis_count = 0
                for im, name in zip([im_phase, im_phase_masked, tm, tm2],
                                    ['output_mat', 'masked_output_mat', 'tm', 'tm2']):
                    ax[axis_count].imshow(np.squeeze(im), cmap='gray')
                    ax[axis_count].axis('off')
                    ax[axis_count].set_title(name, fontsize=12)
                    axis_count += 1
                fig.savefig(os.path.join(site_supp_files_folder, 'patch_t%d_id%d.jpg' % (t_point, cell_id)),
                            dpi=300, bbox_inches='tight')
                plt.close(fig)
        # remove cells that don't have patches, update cell_positions
        cell_positions_t = []
        for cells in [mg_cells, non_mg_cells, other_cells]:
            cells = [cell for cell in cells if cell[0] in cells_to_keep]
            cell_positions_t.append(cells)
        cell_positions[t_point] = cell_positions_t
        with open(os.path.join(site_supp_files_folder, 'stacks_%d.pkl' % t_point), 'wb') as f:
=======
            output_mat = select_window(raw_image, window, padding=0, skip_boundary=skip_boundary)
            assert not output_mat is None
            masked_output_mat = output_mat * (1 - remove_mask) + background_filling * remove_mask
            
            site_data[cell_name] = {
                "mat": np.concatenate([output_mat, tm, tm2], 0).astype('float64'), 
                "masked_mat": np.concatenate([masked_output_mat, tm, tm2], 0).astype('float64')
                }
            
            if save_fig:
                im_path = os.path.join(site_supp_files_folder, 'patch_t%d_id%d.jpg' % (t_point, cell_id))
                save_single_cell_im(output_mat, masked_output_mat, tm, tm2, im_path)
            
        with open(stack_dat_path, 'wb') as f:
>>>>>>> e8dfa89f
            pickle.dump(site_data, f)
        with open(os.path.join(site_supp_files_folder, 'cell_positions.pkl'), 'wb') as f:
            pickle.dump(cell_positions, f)


def im_bit_convert(im, bit=16, norm=False, limit=[]):
    im = im.astype(np.float32, copy=False) # convert to float32 without making a copy to save memory
    if norm:
        if not limit:
            limit = [np.nanmin(im[:]), np.nanmax(im[:])] # scale each image individually based on its min and max
        im = (im-limit[0])/(limit[1]-limit[0])*(2**bit-1)
    im = np.clip(im, 0, 2**bit-1) # clip the values to avoid wrap-around by np.astype
    if bit==8:
        im = im.astype(np.uint8, copy=False) # convert to 8 bit
    else:
        im = im.astype(np.uint16, copy=False) # convert to 16 bit
    return im

def im_adjust(img, tol=1, bit=8):
    """
    Adjust contrast of the image

    """
    limit = np.percentile(img, [tol, 100 - tol])
    im_adjusted = im_bit_convert(img, bit=bit, norm=True, limit=limit.tolist())
    return im_adjusted


def save_single_cell_im(output_mat, 
                        masked_output_mat, 
                        tm,
                        tm2,
                        im_path):
    """ Plot single cell patch (unmasked, masked, segmentation mask)
    """
    tm = tm[0, 0]
    tm2 = tm2[0, 0]
    im_phase = output_mat[0, 0]
    im_phase_masked = masked_output_mat[0, 0]
    # replace zero-padding with min for display
    im_phase[im_phase == 0] = np.nanmin(im_phase[im_phase != 0])
    im_phase_masked[im_phase_masked == 0] = np.nanmin(im_phase_masked[im_phase_masked != 0])
    im_phase = im_adjust(im_phase)
    im_phase_masked = im_adjust(im_phase_masked)
    n_rows = 2
    n_cols = 2
    fig, ax = plt.subplots(n_rows, n_cols, squeeze=False)
    ax = ax.flatten()
    fig.set_size_inches((15, 5 * n_rows))
    axis_count = 0
    for im, name in zip([im_phase, im_phase_masked, tm, tm2],
                        ['output_mat', 'masked_output_mat', 'tm', 'tm2']):
        ax[axis_count].imshow(np.squeeze(im), cmap='gray')
        ax[axis_count].axis('off')
        ax[axis_count].set_title(name, fontsize=12)
        axis_count += 1
    fig.savefig(im_path, dpi=300, bbox_inches='tight')
    plt.close(fig)


def im_bit_convert(im, bit=16, norm=False, limit=[]):
    im = im.astype(np.float32, copy=False) # convert to float32 without making a copy to save memory
    if norm:
        if not limit:
            limit = [np.nanmin(im[:]), np.nanmax(im[:])] # scale each image individually based on its min and max
        im = (im-limit[0])/(limit[1]-limit[0])*(2**bit-1)
    im = np.clip(im, 0, 2**bit-1) # clip the values to avoid wrap-around by np.astype
    if bit==8:
        im = im.astype(np.uint8, copy=False) # convert to 8 bit
    else:
        im = im.astype(np.uint16, copy=False) # convert to 16 bit
    return im


def im_adjust(img, tol=1, bit=8):
    """
    Adjust contrast of the image
    """
    limit = np.percentile(img, [tol, 100 - tol])
    im_adjusted = im_bit_convert(img, bit=bit, norm=True, limit=limit.tolist())
    return im_adjusted


def get_cell_rect_angle(tm):
    """ Calculate the rotation angle for long axis alignment

    Args:
        tm (np.array): target mask

    Returns:
        float: long axis angle

    """
    _, contours, _ = cv2.findContours(tm.astype('uint8'), 1, 2)
    areas = [cv2.contourArea(cnt) for cnt in contours]
    rect = cv2.minAreaRect(contours[np.argmax(areas)])
    w, h = rect[1]
    ang = rect[2]
    if w < h:
        ang = ang - 90
    return ang


def process_site_extract_patches_align_axis(site_path, 
                                            site_segmentation_path, 
                                            site_supp_files_folder,
                                            window_size=256,
                                            save_fig=False,
                                            skip_boundary=False,
                                            **kwargs):
    """ Wrapper method for long-axis-aligned patch extraction

    Supplementary files generated by `process_site_instance_segmentation` will
    be loaded for each site, then individual cells from static frames will be
    extracted and saved. An extra step of aligning cell long axis to x-axis is
    performed.

    Results will be saved in supplementary data folder, including:
        "stacks_rotated_*.pkl": long-axis-aligned single cell patches for 
            each time slice

    Args:
        site_path (str): path to image stack (.npy)
        site_segmentation_path (str): path to semantic segmentation stack (.npy)
        site_supp_files_folder (str): path to the folder where supplementary 
            files will be saved
        window_size (int, optional): default=256, x, y size of the patch
        save_fig (bool, optional): if to save extracted patches (with 
            segmentation mask)
        skip_boundary (bool, optional): if to skip patches whose edges exceed
            the image size (do not pad)

    """
    
    # Use a larger window (for rotation)
    output_window_size = window_size
    window_size = int(np.ceil(window_size * np.sqrt(2)) + 1)
    # Load data
    image_stack = np.load(site_path)
    segmentation_stack = np.load(site_segmentation_path)
    with open(os.path.join(site_supp_files_folder, 'cell_positions.pkl'), 'rb') as f:
        cell_positions = pickle.load(f)
    with open(os.path.join(site_supp_files_folder, 'cell_pixel_assignments.pkl'), 'rb') as f:
        cell_pixel_assignments = pickle.load(f)

    n_frames, n_channels, n_z, x_full_size, y_full_size = image_stack.shape
    for t_point in range(n_frames):
        site_data = {}
        print("\tWriting time %d" % t_point)
        raw_image = image_stack[t_point]
        cell_segmentation = segmentation_stack[t_point]
        positions, positions_labels = cell_pixel_assignments[t_point]
        mg_cells, non_mg_cells, other_cells = cell_positions[t_point]
        all_cells = mg_cells + non_mg_cells + other_cells

        # Define fillings for the masked pixels in this slice
        background_positions = np.where(cell_segmentation[0] > 0.9)
        background_pool = np.array([np.median(raw_image[i][background_positions]) for i in range(n_channels)])
        background_filling = np.ones((n_channels, n_z, window_size, window_size)) * background_pool.reshape((n_channels, 1, 1, 1))

        # Save all cells in this step, filtering will be performed during analysis
        for cell_id, cell_position in all_cells:            
            cell_name = os.path.join(site_supp_files_folder, '%d_%d.h5' % (t_point, cell_id))
            # Define window based on cell center and extract mask
            window = [(cell_position[0]-window_size//2, cell_position[0]+window_size//2),
                      (cell_position[1]-window_size//2, cell_position[1]+window_size//2)]
            window_segmentation = select_window(cell_segmentation, 
                                                window, 
                                                padding=-1,
                                                skip_boundary=skip_boundary)
            if window_segmentation is None:
                continue
            remove_mask, tm, tm2 = generate_mask(positions, 
                                                 positions_labels, 
                                                 cell_id, 
                                                 window, 
                                                 window_segmentation)
            
            # Select submatrix from the whole slice
            remove_mask = np.expand_dims(np.stack([remove_mask] * n_z, 0), 0)
            output_mat = select_window(raw_image, window, padding=0)
            assert not output_mat is None
            masked_output_mat = output_mat * (1 - remove_mask) + background_filling * remove_mask
            
            ang = get_cell_rect_angle(tm)
            M = cv2.getRotationMatrix2D((window_size/2, window_size/2), ang, 1)
            _tm = cv2.warpAffine(tm.astype('uint8'), M, (window_size, window_size)).reshape((window_size, window_size))
            _tm2 = cv2.warpAffine(tm2.astype('uint8'), M, (window_size, window_size)).reshape((window_size, window_size))
            _output_mat = cv2_fn_wrapper(cv2.warpAffine, 
                                         output_mat.astype('uint16'), 
                                         M,
                                         (window_size, window_size))
            _masked_output_mat = cv2_fn_wrapper(cv2.warpAffine, 
                                                masked_output_mat.astype('uint16'), 
                                                M,
                                                (window_size, window_size))
            # Reshape (x, y) to (c, z, x, y)
            _tm = np.expand_dims(np.stack([_tm] * n_z, 0), 0)
            _tm2 = np.expand_dims(np.stack([_tm2] * n_z, 0), 0)
            
            tm = _tm[...,
                (window_size//2 - output_window_size//2):(window_size//2 + output_window_size//2),
                (window_size//2 - output_window_size//2):(window_size//2 + output_window_size//2)]
            tm2 = _tm2[...,
                (window_size//2 - output_window_size//2):(window_size//2 + output_window_size//2),
                (window_size//2 - output_window_size//2):(window_size//2 + output_window_size//2)]
            output_mat = _output_mat[...,
                (window_size//2 - output_window_size//2):(window_size//2 + output_window_size//2),
                (window_size//2 - output_window_size//2):(window_size//2 + output_window_size//2)]
            masked_output_mat = _masked_output_mat[...,
                (window_size//2 - output_window_size//2):(window_size//2 + output_window_size//2),
                (window_size//2 - output_window_size//2):(window_size//2 + output_window_size//2)]

            site_data[cell_name] = {
                "mat": np.concatenate([output_mat, tm, tm2], 0).astype('float64'), 
                "masked_mat": np.concatenate([masked_output_mat, tm, tm2], 0).astype('float64')
                }
            
            if save_fig:
                im_path = os.path.join(site_supp_files_folder, 'patch_rotated_t%d_id%d.jpg' % (t_point, cell_id))
                save_single_cell_im(output_mat, masked_output_mat, tm, tm2, im_path)

        with open(os.path.join(site_supp_files_folder, 'stacks_rotated_%d.pkl' % t_point), 'wb') as f:
            pickle.dump(site_data, f)<|MERGE_RESOLUTION|>--- conflicted
+++ resolved
@@ -8,13 +8,10 @@
 
 import cv2
 import numpy as np
+import h5py
 import os
-<<<<<<< HEAD
-=======
 import pickle
->>>>>>> e8dfa89f
 import matplotlib
-
 matplotlib.use('AGG')
 import matplotlib.pyplot as plt
 from scipy.signal import convolve2d
@@ -24,11 +21,11 @@
 
 def cv2_fn_wrapper(cv2_fn, mat, *args, **kwargs):
     """" A wrapper for cv2 functions
-    
-    Data in channel first format are adjusted to channel last format for 
+
+    Data in channel first format are adjusted to channel last format for
     cv2 functions
     """
-    
+
     mat_shape = mat.shape
     x_size = mat_shape[-2]
     y_size = mat_shape[-1]
@@ -60,62 +57,32 @@
         np.array: submatrix-of-interest
     
     """
-<<<<<<< HEAD
-    if padding is None and ((window[0][0] < 0) or
-                            (window[1][0] < 0) or
-                            (window[0][1] > 2048) or
-                            (window[1][1] > 2048)):
-        return None
-
-=======
     n_channels, n_z, x_full_size, y_full_size = mat.shape
     if skip_boundary and ((window[0][0] < 0) or
                           (window[1][0] < 0) or
                           (window[0][1] > x_full_size) or
                           (window[1][1] > y_full_size)):
         return None
-    
->>>>>>> e8dfa89f
+
     if window[0][0] < 0:
-        output_mat = np.concatenate([padding * np.ones_like(mat[:, :, window[0][0]:]), 
+        output_mat = np.concatenate([padding * np.ones_like(mat[:, :, window[0][0]:]),
                                      mat[:, :, :window[0][1]]], 2)
     elif window[0][1] > x_full_size:
-        output_mat = np.concatenate([mat[:, :, window[0][0]:], 
+        output_mat = np.concatenate([mat[:, :, window[0][0]:],
                                      padding * np.ones_like(mat[:, :, :(window[0][1] - x_full_size)])], 2)
     else:
         output_mat = mat[:, :, window[0][0]:window[0][1]]
 
     if window[1][0] < 0:
-        output_mat = np.concatenate([padding * np.ones_like(output_mat[..., window[1][0]:]), 
+        output_mat = np.concatenate([padding * np.ones_like(output_mat[..., window[1][0]:]),
                                      output_mat[..., :window[1][1]]], 3)
     elif window[1][1] > y_full_size:
-        output_mat = np.concatenate([output_mat[..., window[1][0]:], 
+        output_mat = np.concatenate([output_mat[..., window[1][0]:],
                                      padding * np.ones_like(output_mat[..., :(window[1][1] - y_full_size)])], 3)
     else:
         output_mat = output_mat[..., window[1][0]:window[1][1]]
     return output_mat
 
-<<<<<<< HEAD
-def within_range(r, pos):
-    """ Check if a given position is in window
-
-    Args:
-        r (tuple): window, ((int, int), (int, int)) in the form of 
-            ((x_low, x_up), (y_low, y_up))
-        pos (tuple): (int, int) in the form of (x, y)
-
-    Returns:
-        bool: True if `pos` is in `r`, False otherwise
-
-    """
-    if pos[0] >= r[0][1] or pos[0] < r[0][0]:
-        return False
-    if pos[1] >= r[1][1] or pos[1] < r[1][0]:
-        return False
-    return True
-
-=======
->>>>>>> e8dfa89f
 
 # filter 1 is for the masking of surrounding cells
 size1 = 11
@@ -132,7 +99,6 @@
     for j in range(size2):
         if np.sqrt((i-size2//2)**2 + (j-size2//2)**2) < size2//2:
             filter2[i, j] = 1
-
 
 def generate_mask(positions, positions_labels, cell_id, window, window_segmentation):
     """ Generate mask matrix for surrounding cells
@@ -173,11 +139,10 @@
     # Target mask override remove mask
     remove_mask = ((remove_mask - target_mask2) > 0) * 1
     # Add negative boundary paddings
-<<<<<<< HEAD
-    remove_mask[np.where(window_segmentation[:, :, 0] == -1)] = 1
-    return remove_mask.reshape((x_size, y_size, 1)), \
-        target_mask.reshape((x_size, y_size, 1)), \
-        target_mask2.reshape((x_size, y_size, 1))
+    remove_mask[np.where(window_segmentation[0, 0] == -1)] = 1
+    return remove_mask.reshape((x_size, y_size)), \
+        target_mask.reshape((x_size, y_size)), \
+        target_mask2.reshape((x_size, y_size))
 
 def check_segmentation_dim(segmentation):
     """ Check segmentation mask dimension. Add a background channel if n(channels)==1
@@ -187,6 +152,7 @@
     Returns:
 
     """
+    # TODO: update to support 5D input
     segmentation = np.squeeze(segmentation)
     # binary segmentation has only foreground channel, add background channel
     if segmentation.ndim == 2:
@@ -199,41 +165,7 @@
                          format(segmentation.ndim))
     return segmentation
 
-
-def get_cell_rect_angle(tm):
-    """ Calculate the rotation angle for long axis alignment
-
-    Args:
-        tm (np.array): target mask
-
-    Returns:
-        float: long axis angle
-
-    """
-    contours, _ = cv2.findContours(tm.astype('uint8'), 1, 2)
-    areas = [cv2.contourArea(cnt) for cnt in contours]
-    rect = cv2.minAreaRect(contours[np.argmax(areas)])
-    w, h = rect[1]
-    ang = rect[2]
-    if w < h:
-        ang = ang - 90
-    return ang
-
-
 def process_site_extract_patches(site_path,
-                                 site_segmentation_path, 
-                                 site_supp_files_folder,
-                                 window_size=256,
-                                 save_fig=False):
-=======
-    remove_mask[np.where(window_segmentation[0, 0] == -1)] = 1
-    return remove_mask.reshape((x_size, y_size)), \
-        target_mask.reshape((x_size, y_size)), \
-        target_mask2.reshape((x_size, y_size))
-
-
-               
-def process_site_extract_patches(site_path, 
                                  site_segmentation_path, 
                                  site_supp_files_folder,
                                  window_size=256,
@@ -241,7 +173,6 @@
                                  reload=True,
                                  skip_boundary=False,
                                  **kwargs):
->>>>>>> e8dfa89f
     """ Wrapper method for patch extraction
 
     Supplementary files generated by `process_site_instance_segmentation` will
@@ -257,7 +188,7 @@
         site_supp_files_folder (str): path to the folder where supplementary 
             files will be saved
         window_size (int, optional): default=256, x, y size of the patch
-        save_fig (bool, optional): if to save extracted patches (with 
+        save_fig (bool, optional): if to save extracted patches (with
             segmentation mask)
         reload (bool, optional): if to load existing stack dat files
         skip_boundary (bool, optional): if to skip patches whose edges exceed
@@ -273,22 +204,6 @@
     with open(os.path.join(site_supp_files_folder, 'cell_pixel_assignments.pkl'), 'rb') as f:
         cell_pixel_assignments = pickle.load(f)
 
-<<<<<<< HEAD
-    for t_point in range(image_stack.shape[0]):
-        site_data = {}
-        print("\tWriting time %d" % t_point)
-        raw_image = image_stack[t_point]
-        cell_segmentation = segmentation_stack[t_point]
-        cell_segmentation = check_segmentation_dim(cell_segmentation)
-        positions, positions_labels = cell_pixel_assignments[t_point]
-        mg_cells, non_mg_cells, other_cells = cell_positions[t_point]
-        all_cells = mg_cells + non_mg_cells + other_cells
-        # Define fillings for the masked pixels in this slice
-        background_pool = raw_image[np.where(cell_segmentation[:, :, 0] > 0.9)]
-        background_pool = np.median(background_pool, 0)
-        background_filling = np.ones((window_size, window_size, 1)) * background_pool.reshape((1, 1, -1))
-        cells_to_keep = []
-=======
     n_frames, n_channels, n_z, x_full_size, y_full_size = image_stack.shape
     for t_point in range(n_frames):
         stack_dat_path = os.path.join(site_supp_files_folder, 'stacks_%d.pkl' % t_point)
@@ -304,16 +219,17 @@
         print("\tWriting time %d" % t_point)
         raw_image = image_stack[t_point]
         cell_segmentation = segmentation_stack[t_point]
+        cell_segmentation = check_segmentation_dim(cell_segmentation)
         positions, positions_labels = cell_pixel_assignments[t_point]
         mg_cells, non_mg_cells, other_cells = cell_positions[t_point]
         all_cells = mg_cells + non_mg_cells + other_cells
 
         # Define fillings for the masked pixels in this slice
+        cells_to_keep = []
         background_positions = np.where(cell_segmentation[0] > 0.9)
         background_pool = np.array([np.median(raw_image[i][background_positions]) for i in range(n_channels)])
         background_filling = np.ones((n_channels, n_z, window_size, window_size)) * background_pool.reshape((n_channels, 1, 1, 1))
 
->>>>>>> e8dfa89f
         # Save all cells in this step, filtering will be performed during analysis
         for cell_id, cell_position in all_cells:
             cell_name = os.path.join(site_supp_files_folder, '%d_%d.h5' % (t_point, cell_id))
@@ -322,118 +238,52 @@
             # Define window based on cell center and extract mask
             window = [(cell_position[0]-window_size//2, cell_position[0]+window_size//2),
                       (cell_position[1]-window_size//2, cell_position[1]+window_size//2)]
-<<<<<<< HEAD
-            # window_segmentation = select_window(cell_segmentation, window, padding=-1)
-            window_segmentation = select_window(cell_segmentation, window, padding=None)
+            window_segmentation = select_window(cell_segmentation,
+                                                window,
+                                                padding=-1,
+                                                skip_boundary=skip_boundary)
             if window_segmentation is None:
                 continue
             # only keep the cells that has patches
             cells_to_keep.append(cell_id)
-=======
-            window_segmentation = select_window(cell_segmentation, 
-                                                window, 
-                                                padding=-1, 
-                                                skip_boundary=skip_boundary)
-            if window_segmentation is None:
-                continue
->>>>>>> e8dfa89f
             remove_mask, tm, tm2 = generate_mask(positions, 
                                                  positions_labels, 
                                                  cell_id, 
                                                  window, 
                                                  window_segmentation)
-            
+
             # Reshape (x, y) to (c, z, x, y)
             remove_mask = np.expand_dims(np.stack([remove_mask] * n_z, 0), 0)
             tm = np.expand_dims(np.stack([tm] * n_z, 0), 0)
             tm2 = np.expand_dims(np.stack([tm2] * n_z, 0), 0)
-            
+
             # Select submatrix from the whole slice
-<<<<<<< HEAD
-            # output_mat = select_window(raw_image, window, padding=0)
-            output_mat = select_window(raw_image, window, padding=None)
+            output_mat = select_window(raw_image, window, padding=0, skip_boundary=skip_boundary)
+            assert not output_mat is None
             masked_output_mat = output_mat * (1 - remove_mask) + background_filling * remove_mask
-            # To prevent backward compatibility issue cast to int64 and float 64 respectively
-            # TODO: solve compatibility issue here
-            output_mat = np.concatenate([output_mat, tm, tm2], 2).astype('int64')
-            masked_output_mat = np.concatenate([masked_output_mat, tm, tm2], 2).astype('float64')
-            site_data[cell_name] = {"mat": output_mat, "masked_mat": masked_output_mat}
+            site_data[cell_name] = {
+                "mat": np.concatenate([output_mat, tm, tm2], 0).astype('float64'),
+                "masked_mat": np.concatenate([masked_output_mat, tm, tm2], 0).astype('float64')
+                }
+
             if save_fig:
-                im_phase = output_mat[:, :, 0]
-                im_phase_masked = masked_output_mat[:, :, 0]
-                # replace zero-padding with min for display
-                im_phase[im_phase == 0] = np.nanmin(im_phase[im_phase != 0])
-                im_phase_masked[im_phase_masked == 0] = np.nanmin(im_phase_masked[im_phase_masked != 0])
-                im_phase = im_adjust(im_phase)
-                im_phase_masked = im_adjust(im_phase_masked)
-                n_rows = 2
-                n_cols = 2
-                fig, ax = plt.subplots(n_rows, n_cols, squeeze=False)
-                ax = ax.flatten()
-                fig.set_size_inches((15, 5 * n_rows))
-                axis_count = 0
-                for im, name in zip([im_phase, im_phase_masked, tm, tm2],
-                                    ['output_mat', 'masked_output_mat', 'tm', 'tm2']):
-                    ax[axis_count].imshow(np.squeeze(im), cmap='gray')
-                    ax[axis_count].axis('off')
-                    ax[axis_count].set_title(name, fontsize=12)
-                    axis_count += 1
-                fig.savefig(os.path.join(site_supp_files_folder, 'patch_t%d_id%d.jpg' % (t_point, cell_id)),
-                            dpi=300, bbox_inches='tight')
-                plt.close(fig)
+                im_path = os.path.join(site_supp_files_folder, 'patch_t%d_id%d.jpg' % (t_point, cell_id))
+                save_single_cell_im(output_mat, masked_output_mat, tm, tm2, im_path)
+
+        with open(stack_dat_path, 'wb') as f:
+            pickle.dump(site_data, f)
+
         # remove cells that don't have patches, update cell_positions
         cell_positions_t = []
         for cells in [mg_cells, non_mg_cells, other_cells]:
             cells = [cell for cell in cells if cell[0] in cells_to_keep]
             cell_positions_t.append(cells)
         cell_positions[t_point] = cell_positions_t
-        with open(os.path.join(site_supp_files_folder, 'stacks_%d.pkl' % t_point), 'wb') as f:
-=======
-            output_mat = select_window(raw_image, window, padding=0, skip_boundary=skip_boundary)
-            assert not output_mat is None
-            masked_output_mat = output_mat * (1 - remove_mask) + background_filling * remove_mask
-            
-            site_data[cell_name] = {
-                "mat": np.concatenate([output_mat, tm, tm2], 0).astype('float64'), 
-                "masked_mat": np.concatenate([masked_output_mat, tm, tm2], 0).astype('float64')
-                }
-            
-            if save_fig:
-                im_path = os.path.join(site_supp_files_folder, 'patch_t%d_id%d.jpg' % (t_point, cell_id))
-                save_single_cell_im(output_mat, masked_output_mat, tm, tm2, im_path)
-            
-        with open(stack_dat_path, 'wb') as f:
->>>>>>> e8dfa89f
-            pickle.dump(site_data, f)
         with open(os.path.join(site_supp_files_folder, 'cell_positions.pkl'), 'wb') as f:
             pickle.dump(cell_positions, f)
 
-
-def im_bit_convert(im, bit=16, norm=False, limit=[]):
-    im = im.astype(np.float32, copy=False) # convert to float32 without making a copy to save memory
-    if norm:
-        if not limit:
-            limit = [np.nanmin(im[:]), np.nanmax(im[:])] # scale each image individually based on its min and max
-        im = (im-limit[0])/(limit[1]-limit[0])*(2**bit-1)
-    im = np.clip(im, 0, 2**bit-1) # clip the values to avoid wrap-around by np.astype
-    if bit==8:
-        im = im.astype(np.uint8, copy=False) # convert to 8 bit
-    else:
-        im = im.astype(np.uint16, copy=False) # convert to 16 bit
-    return im
-
-def im_adjust(img, tol=1, bit=8):
-    """
-    Adjust contrast of the image
-
-    """
-    limit = np.percentile(img, [tol, 100 - tol])
-    im_adjusted = im_bit_convert(img, bit=bit, norm=True, limit=limit.tolist())
-    return im_adjusted
-
-
-def save_single_cell_im(output_mat, 
-                        masked_output_mat, 
+def save_single_cell_im(output_mat,
+                        masked_output_mat,
                         tm,
                         tm2,
                         im_path):
@@ -507,7 +357,7 @@
     return ang
 
 
-def process_site_extract_patches_align_axis(site_path, 
+def process_site_extract_patches_align_axis(site_path,
                                             site_segmentation_path, 
                                             site_supp_files_folder,
                                             window_size=256,
@@ -531,13 +381,13 @@
         site_supp_files_folder (str): path to the folder where supplementary 
             files will be saved
         window_size (int, optional): default=256, x, y size of the patch
-        save_fig (bool, optional): if to save extracted patches (with 
+        save_fig (bool, optional): if to save extracted patches (with
             segmentation mask)
         skip_boundary (bool, optional): if to skip patches whose edges exceed
             the image size (do not pad)
 
     """
-    
+
     # Use a larger window (for rotation)
     output_window_size = window_size
     window_size = int(np.ceil(window_size * np.sqrt(2)) + 1)
@@ -565,13 +415,13 @@
         background_filling = np.ones((n_channels, n_z, window_size, window_size)) * background_pool.reshape((n_channels, 1, 1, 1))
 
         # Save all cells in this step, filtering will be performed during analysis
-        for cell_id, cell_position in all_cells:            
+        for cell_id, cell_position in all_cells:
             cell_name = os.path.join(site_supp_files_folder, '%d_%d.h5' % (t_point, cell_id))
             # Define window based on cell center and extract mask
             window = [(cell_position[0]-window_size//2, cell_position[0]+window_size//2),
                       (cell_position[1]-window_size//2, cell_position[1]+window_size//2)]
-            window_segmentation = select_window(cell_segmentation, 
-                                                window, 
+            window_segmentation = select_window(cell_segmentation,
+                                                window,
                                                 padding=-1,
                                                 skip_boundary=skip_boundary)
             if window_segmentation is None:
@@ -581,29 +431,29 @@
                                                  cell_id, 
                                                  window, 
                                                  window_segmentation)
-            
+
             # Select submatrix from the whole slice
             remove_mask = np.expand_dims(np.stack([remove_mask] * n_z, 0), 0)
             output_mat = select_window(raw_image, window, padding=0)
             assert not output_mat is None
             masked_output_mat = output_mat * (1 - remove_mask) + background_filling * remove_mask
-            
+
             ang = get_cell_rect_angle(tm)
             M = cv2.getRotationMatrix2D((window_size/2, window_size/2), ang, 1)
             _tm = cv2.warpAffine(tm.astype('uint8'), M, (window_size, window_size)).reshape((window_size, window_size))
             _tm2 = cv2.warpAffine(tm2.astype('uint8'), M, (window_size, window_size)).reshape((window_size, window_size))
-            _output_mat = cv2_fn_wrapper(cv2.warpAffine, 
-                                         output_mat.astype('uint16'), 
+            _output_mat = cv2_fn_wrapper(cv2.warpAffine,
+                                         output_mat.astype('uint16'),
                                          M,
                                          (window_size, window_size))
-            _masked_output_mat = cv2_fn_wrapper(cv2.warpAffine, 
-                                                masked_output_mat.astype('uint16'), 
+            _masked_output_mat = cv2_fn_wrapper(cv2.warpAffine,
+                                                masked_output_mat.astype('uint16'),
                                                 M,
                                                 (window_size, window_size))
             # Reshape (x, y) to (c, z, x, y)
             _tm = np.expand_dims(np.stack([_tm] * n_z, 0), 0)
             _tm2 = np.expand_dims(np.stack([_tm2] * n_z, 0), 0)
-            
+
             tm = _tm[...,
                 (window_size//2 - output_window_size//2):(window_size//2 + output_window_size//2),
                 (window_size//2 - output_window_size//2):(window_size//2 + output_window_size//2)]
@@ -618,10 +468,10 @@
                 (window_size//2 - output_window_size//2):(window_size//2 + output_window_size//2)]
 
             site_data[cell_name] = {
-                "mat": np.concatenate([output_mat, tm, tm2], 0).astype('float64'), 
+                "mat": np.concatenate([output_mat, tm, tm2], 0).astype('float64'),
                 "masked_mat": np.concatenate([masked_output_mat, tm, tm2], 0).astype('float64')
                 }
-            
+
             if save_fig:
                 im_path = os.path.join(site_supp_files_folder, 'patch_rotated_t%d_id%d.jpg' % (t_point, cell_id))
                 save_single_cell_im(output_mat, masked_output_mat, tm, tm2, im_path)
